/*
 * SPDX-License-Identifier: Apache-2.0
 *
 * The OpenSearch Contributors require contributions made to
 * this file be licensed under the Apache-2.0 license or a
 * compatible open source license.
 *
 * Modifications Copyright OpenSearch Contributors. See
 * GitHub history for details.
 */

package org.opensearch.knn.index.codec.KNN80Codec;

import lombok.extern.log4j.Log4j2;
import org.apache.lucene.codecs.DocValuesProducer;
import org.apache.lucene.index.*;

import java.io.IOException;

import org.opensearch.knn.index.codec.util.KNNCodecUtil;
import org.opensearch.knn.index.codec.util.NativeMemoryCacheKeyHelper;
import org.opensearch.knn.index.memory.NativeMemoryCacheManager;

import java.util.ArrayList;
import java.util.List;

@Log4j2
public class KNN80DocValuesProducer extends DocValuesProducer {
    private final DocValuesProducer delegate;
    private List<String> cacheKeys;

    public KNN80DocValuesProducer(DocValuesProducer delegate, SegmentReadState state) {
        this.delegate = delegate;
        this.cacheKeys = getVectorCacheKeysFromSegmentReaderState(state);
    }

    @Override
    public BinaryDocValues getBinary(FieldInfo field) throws IOException {
        return delegate.getBinary(field);
    }

    @Override
    public NumericDocValues getNumeric(FieldInfo field) throws IOException {
        return delegate.getNumeric(field);
    }

    @Override
    public SortedDocValues getSorted(FieldInfo field) throws IOException {
        return delegate.getSorted(field);
    }

    @Override
    public SortedNumericDocValues getSortedNumeric(FieldInfo field) throws IOException {
        return delegate.getSortedNumeric(field);
    }

    @Override
    public SortedSetDocValues getSortedSet(FieldInfo field) throws IOException {
        return delegate.getSortedSet(field);
    }

    /**
     * @param fieldInfo
     * @return Returns a DocValuesSkipper for this field. The returned instance need not be thread-safe:
     * it will only be used by a single thread.
     * The return value is undefined if FieldInfo. docValuesSkipIndexType() returns DocValuesSkipIndexType. NONE.
     * @throws IOException
     */
    @Override
    public DocValuesSkipper getSkipper(FieldInfo fieldInfo) throws IOException {
        return delegate.getSkipper(fieldInfo);
    }

    @Override
    public void checkIntegrity() throws IOException {
        delegate.checkIntegrity();
    }

    @Override
    public void close() throws IOException {
        final NativeMemoryCacheManager nativeMemoryCacheManager = NativeMemoryCacheManager.getInstance();
        cacheKeys.forEach(nativeMemoryCacheManager::invalidate);
        delegate.close();
    }

    public final List<String> getCacheKeys() {
        return new ArrayList<>(cacheKeys);
    }

    private static List<String> getVectorCacheKeysFromSegmentReaderState(SegmentReadState segmentReadState) {
        final List<String> cacheKeys = new ArrayList<>();

        for (FieldInfo field : segmentReadState.fieldInfos) {
            // Only segments that contains BinaryDocValues and doesn't have vector values should be considered.
            // By default, we don't create BinaryDocValues for knn field anymore. However, users can set doc_values = true
            // to create binary doc values explicitly like any other field. Hence, we only want to include fields
            // where approximate search is possible only by BinaryDocValues.
            if (field.getDocValuesType() != DocValuesType.BINARY || field.hasVectorValues()) {
                continue;
            }

            final String vectorIndexFileName = KNNCodecUtil.getNativeEngineFileFromFieldInfo(field, segmentReadState.segmentInfo);
            if (vectorIndexFileName == null) {
                continue;
            }
            final String cacheKey = NativeMemoryCacheKeyHelper.constructCacheKey(vectorIndexFileName, segmentReadState.segmentInfo);
            cacheKeys.add(cacheKey);
        }

        return cacheKeys;
    }

<<<<<<< HEAD
    private void warmUpIndices(final SegmentReadState segmentReadState) {
        String indexName = segmentReadState.segmentInfo.getAttribute("index_name");
        String warmupEnabled = segmentReadState.segmentInfo.getAttribute("warmup_enabled");
        if (indexName != null && warmupEnabled.equals("true")) {
            for (final FieldInfo fieldInfo : segmentReadState.fieldInfos) {
                final String vectorIndexFileName = KNNCodecUtil.getNativeEngineFileFromFieldInfo(fieldInfo, segmentReadState.segmentInfo);
                if (vectorIndexFileName == null) {
                    continue;
                }
                final String cacheKey = NativeMemoryCacheKeyHelper.constructCacheKey(vectorIndexFileName, segmentReadState.segmentInfo);
                final NativeMemoryCacheManager cacheManager = NativeMemoryCacheManager.getInstance();
                try {
                    final String spaceTypeName = fieldInfo.attributes().getOrDefault(KNNConstants.SPACE_TYPE, SpaceType.L2.getValue());
                    final SpaceType spaceType = SpaceType.getSpace(spaceTypeName);
                    final KNNEngine knnEngine = FieldInfoExtractor.extractKNNEngine(fieldInfo);
                    final VectorDataType vectorDataType = FieldInfoExtractor.extractVectorDataType(fieldInfo);
                    final QuantizationParams quantizationParams = QuantizationService.getInstance()
                        .getQuantizationParams(fieldInfo, segmentReadState.segmentInfo.getVersion());
                    cacheManager.get(
                        new NativeMemoryEntryContext.IndexEntryContext(
                            segmentReadState.segmentInfo.dir,
                            cacheKey,
                            NativeMemoryLoadStrategy.IndexLoadStrategy.getInstance(),
                            getParametersAtLoading(spaceType, knnEngine, indexName, vectorDataType, quantizationParams),
                            indexName
                        ),
                        true
                    );
                } catch (ExecutionException e) {

                }
            }
        }
    }
=======
>>>>>>> e3e03604
}<|MERGE_RESOLUTION|>--- conflicted
+++ resolved
@@ -109,42 +109,4 @@
 
         return cacheKeys;
     }
-
-<<<<<<< HEAD
-    private void warmUpIndices(final SegmentReadState segmentReadState) {
-        String indexName = segmentReadState.segmentInfo.getAttribute("index_name");
-        String warmupEnabled = segmentReadState.segmentInfo.getAttribute("warmup_enabled");
-        if (indexName != null && warmupEnabled.equals("true")) {
-            for (final FieldInfo fieldInfo : segmentReadState.fieldInfos) {
-                final String vectorIndexFileName = KNNCodecUtil.getNativeEngineFileFromFieldInfo(fieldInfo, segmentReadState.segmentInfo);
-                if (vectorIndexFileName == null) {
-                    continue;
-                }
-                final String cacheKey = NativeMemoryCacheKeyHelper.constructCacheKey(vectorIndexFileName, segmentReadState.segmentInfo);
-                final NativeMemoryCacheManager cacheManager = NativeMemoryCacheManager.getInstance();
-                try {
-                    final String spaceTypeName = fieldInfo.attributes().getOrDefault(KNNConstants.SPACE_TYPE, SpaceType.L2.getValue());
-                    final SpaceType spaceType = SpaceType.getSpace(spaceTypeName);
-                    final KNNEngine knnEngine = FieldInfoExtractor.extractKNNEngine(fieldInfo);
-                    final VectorDataType vectorDataType = FieldInfoExtractor.extractVectorDataType(fieldInfo);
-                    final QuantizationParams quantizationParams = QuantizationService.getInstance()
-                        .getQuantizationParams(fieldInfo, segmentReadState.segmentInfo.getVersion());
-                    cacheManager.get(
-                        new NativeMemoryEntryContext.IndexEntryContext(
-                            segmentReadState.segmentInfo.dir,
-                            cacheKey,
-                            NativeMemoryLoadStrategy.IndexLoadStrategy.getInstance(),
-                            getParametersAtLoading(spaceType, knnEngine, indexName, vectorDataType, quantizationParams),
-                            indexName
-                        ),
-                        true
-                    );
-                } catch (ExecutionException e) {
-
-                }
-            }
-        }
-    }
-=======
->>>>>>> e3e03604
 }